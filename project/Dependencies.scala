import sbt._

object Dependencies {
  object Versions {
<<<<<<< HEAD
    val scala212       = "2.12.12"
    val scala213       = "2.13.5"
    val catsCore       = "2.5.0"
    val effect         = "3.0.2"
    val fs2            = "3.0.1"
    val http4s         = "1.0.0-M24"
    val log4cats       = "2.0.1"
    val jwt            = "3.15.0"
    val jsoniter       = "2.7.1"
=======
    val scala212       = "2.12.14"
    val scala213       = "2.13.6"
    val catsCore       = "2.6.1"
    val effect         = "3.2.2"
    val fs2            = "3.0.6"
    val http4s         = "1.0.0-M21"
    val log4cats       = "2.1.1"
    val jwt            = "3.18.1"
    val jsoniter       = "2.7.3"
>>>>>>> 2d51420c
    val gcp            = "1.112.0"
    val scalatest      = "3.2.6"
    val scalatestPlus  = "3.2.2.0"
    val testContainers = "0.39.5"
  }

  object Libraries {
    val catsCore      = "org.typelevel" %% "cats-core"      % Versions.catsCore
    val alleyCatsCore = "org.typelevel" %% "alleycats-core" % Versions.catsCore
    val effect        = "org.typelevel" %% "cats-effect"    % Versions.effect
    val fs2           = "co.fs2"        %% "fs2-core"       % Versions.fs2

    val http4sDsl    = "org.http4s" %% "http4s-dsl"           % Versions.http4s
    val http4sClient = "org.http4s" %% "http4s-client"        % Versions.http4s
    val http4sHttp   = "org.http4s" %% "http4s-okhttp-client" % Versions.http4s % Test

    val log4cats      = "org.typelevel" %% "log4cats-core"  % Versions.log4cats
    val log4catsSlf4j = "org.typelevel" %% "log4cats-slf4j" % Versions.log4cats % Test
    val slf4j         = "org.slf4j"      % "slf4j-simple"   % "1.7.32"          % Test

    val jwt = "com.auth0"        % "java-jwt"            % Versions.jwt
    val gcp = "com.google.cloud" % "google-cloud-pubsub" % Versions.gcp

    val jsoniterCore = "com.github.plokhotnyuk.jsoniter-scala" %% "jsoniter-scala-core" % Versions.jsoniter % Compile
    val jsoniterMacros =
      "com.github.plokhotnyuk.jsoniter-scala" %% "jsoniter-scala-macros" % Versions.jsoniter % Provided

    val testContainers = "com.dimafeng"      %% "testcontainers-scala-scalatest" % Versions.testContainers % Test
    val scalatest      = "org.scalatest"     %% "scalatest"                      % Versions.scalatest      % Test
    val scalatestPlus  = "org.scalatestplus" %% "scalacheck-1-14"                % Versions.scalatestPlus  % Test
  }

  lazy val testsDependencies = Seq(
    Libraries.scalatest,
    Libraries.scalatestPlus,
    Libraries.http4sHttp,
    Libraries.log4cats,
    Libraries.log4catsSlf4j,
    Libraries.slf4j,
    Libraries.testContainers,
    Libraries.gcp % Test,
  )

  lazy val commonDependencies = Seq(
    Libraries.catsCore,
    Libraries.effect,
    Libraries.fs2,
  )

  lazy val httpDependencies = Seq(
    Libraries.alleyCatsCore,
    Libraries.http4sDsl,
    Libraries.http4sClient,
    Libraries.log4cats,
    Libraries.jwt,
    Libraries.jsoniterCore,
    Libraries.jsoniterMacros,
  )

  lazy val grpcDependencies = Seq(
    Libraries.gcp,
  )
}<|MERGE_RESOLUTION|>--- conflicted
+++ resolved
@@ -2,17 +2,6 @@
 
 object Dependencies {
   object Versions {
-<<<<<<< HEAD
-    val scala212       = "2.12.12"
-    val scala213       = "2.13.5"
-    val catsCore       = "2.5.0"
-    val effect         = "3.0.2"
-    val fs2            = "3.0.1"
-    val http4s         = "1.0.0-M24"
-    val log4cats       = "2.0.1"
-    val jwt            = "3.15.0"
-    val jsoniter       = "2.7.1"
-=======
     val scala212       = "2.12.14"
     val scala213       = "2.13.6"
     val catsCore       = "2.6.1"
@@ -22,7 +11,6 @@
     val log4cats       = "2.1.1"
     val jwt            = "3.18.1"
     val jsoniter       = "2.7.3"
->>>>>>> 2d51420c
     val gcp            = "1.112.0"
     val scalatest      = "3.2.6"
     val scalatestPlus  = "3.2.2.0"
