--- conflicted
+++ resolved
@@ -5,19 +5,11 @@
     val scala212       = "2.12.14"
     val scala213       = "2.13.6"
     val catsCore       = "2.6.1"
-<<<<<<< HEAD
     val effect         = "2.5.3"
     val fs2            = "2.5.9"
     val http4s         = "0.21.28"
     val log4cats       = "1.1.1"
-    val jwt            = "3.18.1"
-=======
-    val effect         = "3.2.9"
-    val fs2            = "3.1.2"
-    val http4s         = "0.23.3"
-    val log4cats       = "2.1.1"
     val jwt            = "3.18.2"
->>>>>>> 91469b42
     val jsoniter       = "2.10.2"
     val gcp            = "1.114.3"
     val scalatest      = "3.2.9"
