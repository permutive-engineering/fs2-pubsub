--- conflicted
+++ resolved
@@ -6,13 +6,8 @@
     val scala213      = "2.13.1"
     val catsCore      = "2.1.0"
     val effect        = "2.0.0"
-<<<<<<< HEAD
-    val fs2           = "2.1.0"
+    val fs2           = "2.2.1"
     val http4s        = "0.21.0-RC1"
-=======
-    val fs2           = "2.2.1"
-    val http4s        = "0.21.0-M6"
->>>>>>> 28613a28
     val log4cats      = "1.0.1"
     val jwt           = "3.8.3"
     val jsoniter      = "2.1.5"
