--- conflicted
+++ resolved
@@ -5,15 +5,9 @@
     val scala212      = "2.12.10"
     val scala213      = "2.13.1"
     val catsCore      = "2.1.0"
-<<<<<<< HEAD
-    val effect        = "2.0.0"
-    val fs2           = "2.2.1"
-    val http4s        = "0.21.0"
-=======
     val effect        = "2.1.1"
     val fs2           = "2.2.2"
-    val http4s        = "0.21.0-RC1"
->>>>>>> b0cd5fa6
+    val http4s        = "0.21.0"
     val log4cats      = "1.0.1"
     val jwt           = "3.9.0"
     val jsoniter      = "2.1.6"
