--- conflicted
+++ resolved
@@ -43,14 +43,9 @@
       .subscribe(blocker, projectId, subscription, config)
       .flatMap { case internal.Model.Record(msg, ack, nack) =>
         MessageDecoder[A].decode(msg.getData.toByteArray) match {
-<<<<<<< HEAD
-          case Left(e)  => Stream.eval_(errorHandler(msg, e, ack, nack))
-          case Right(v) => Stream.emit(ConsumerRecord(v, ack, nack, _ => Applicative[F].unit))
-=======
-          case Left(e) => Stream.exec(errorHandler(msg, e, ack, nack))
+          case Left(e) => Stream.eval_(errorHandler(msg, e, ack, nack))
           case Right(v) =>
             Stream.emit(ConsumerRecord(v, msg.getAttributesMap.asScala.toMap, ack, nack, _ => Applicative[F].unit))
->>>>>>> 91469b42
         }
       }
 
@@ -91,13 +86,8 @@
     config: PubsubGoogleConsumerConfig[F]
   ): Stream[F, ConsumerRecord[F, PubsubMessage]] =
     PubsubSubscriber
-<<<<<<< HEAD
       .subscribe(blocker, projectId, subscription, config)
-      .map(msg => ConsumerRecord(msg.value, msg.ack, msg.nack, _ => Applicative[F].unit))
-=======
-      .subscribe(projectId, subscription, config)
       .map(msg =>
         ConsumerRecord(msg.value, msg.value.getAttributesMap.asScala.toMap, msg.ack, msg.nack, _ => Applicative[F].unit)
       )
->>>>>>> 91469b42
 }