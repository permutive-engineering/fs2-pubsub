--- conflicted
+++ resolved
@@ -1,12 +1,7 @@
 package com.permutive.pubsub.producer.grpc.internal
 
-<<<<<<< HEAD
-import java.util.UUID
-
-=======
->>>>>>> 04b2c8ff
 import cats.Traverse
-import cats.effect.kernel.{Async, Sync}
+import cats.effect.{Async, Sync}
 import cats.syntax.all._
 import com.google.cloud.pubsub.v1.Publisher
 import com.google.protobuf.ByteString
@@ -20,37 +15,21 @@
 
 private[pubsub] class DefaultPublisher[F[_]: Async, A: MessageEncoder](
   publisher: Publisher,
-<<<<<<< HEAD
-)(implicit
-  F: Async[F]
-=======
->>>>>>> 04b2c8ff
 ) extends PubsubProducer[F, A] {
   final override def produce(
     data: A,
     attributes: Map[String, String] = Map.empty,
     uniqueId: String = UUID.randomUUID.toString
   ): F[MessageId] =
-<<<<<<< HEAD
-    F.fromEither(MessageEncoder[A].encode(record)).flatMap { v =>
-=======
     MessageEncoder[A].encode(data).liftTo[F].flatMap { v =>
->>>>>>> 04b2c8ff
       val message =
         PubsubMessage.newBuilder
           .setData(ByteString.copyFrom(v))
           .setMessageId(uniqueId)
-<<<<<<< HEAD
-          .putAllAttributes(metadata.asJava)
-          .build()
-
-      FutureInterop.fFromFuture(F.delay(publisher.publish(message))).map(MessageId)
-=======
           .putAllAttributes(attributes.asJava)
           .build()
 
       FutureInterop.fFromFuture(Sync[F].delay(publisher.publish(message))).map(MessageId)
->>>>>>> 04b2c8ff
     }
 
   override def produceMany[G[_]: Traverse](records: G[Model.Record[A]]): F[List[MessageId]] =
