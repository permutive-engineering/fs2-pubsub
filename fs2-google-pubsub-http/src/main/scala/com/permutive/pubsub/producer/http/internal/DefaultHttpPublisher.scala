package com.permutive.pubsub.producer.http.internal

<<<<<<< HEAD
import java.util.Base64
=======
>>>>>>> 04b2c8ff
import alleycats.syntax.foldable._
import cats.effect.kernel._
import cats.syntax.all._
import cats.{Applicative, Foldable, Traverse}
import com.github.plokhotnyuk.jsoniter_scala.core._
import com.github.plokhotnyuk.jsoniter_scala.macros._
import com.permutive.pubsub.http.oauth._
import com.permutive.pubsub.http.util.RefreshableEffect
import com.permutive.pubsub.producer.Model.MessageId
import com.permutive.pubsub.producer.encoder.MessageEncoder
import com.permutive.pubsub.producer.http.PubsubHttpProducerConfig
import com.permutive.pubsub.producer.{Model, PubsubProducer}
import org.http4s.Method._
import org.http4s.Uri._
import org.http4s._
import org.http4s.client._
import org.http4s.client.dsl.Http4sClientDsl
import org.http4s.headers._
import org.typelevel.log4cats.Logger

<<<<<<< HEAD
=======
import java.util.Base64
>>>>>>> 04b2c8ff
import scala.concurrent.duration._

private[http] class DefaultHttpPublisher[F[_]: Async: Logger, A: MessageEncoder] private (
  baseApiUrl: Uri,
  client: Client[F],
  requestAuthorizer: RequestAuthorizer[F],
<<<<<<< HEAD
)(implicit
  F: Async[F]
=======
>>>>>>> 04b2c8ff
) extends PubsubProducer[F, A]
    with Http4sClientDsl[F] {
  import DefaultHttpPublisher._

  final private[this] val publishRoute =
    Uri.unsafeFromString(s"${baseApiUrl.renderString}:publish")

  final override def produce(data: A, attributes: Map[String, String], uniqueId: String): F[MessageId] =
    produceMany[List](List(Model.SimpleRecord(data, attributes, uniqueId))).map(_.head)

  final override def produceMany[G[_]: Traverse](records: G[Model.Record[A]]): F[List[MessageId]] =
    for {
      msgs <- records.traverse(recordToMessage)
      json <- Sync[F].delay(writeToArray(MessageBundle(msgs)))
      resp <- sendHttpRequest(json)
    } yield resp

  private def sendHttpRequest(json: Array[Byte]): F[List[MessageId]] = {
    val req = POST(json, publishRoute, `Content-Type`(MediaType.application.json))
    for {
<<<<<<< HEAD
      req       <- POST(json, publishRoute, `Content-Type`(MediaType.application.json))
      authedReq <- requestAuthorizer.authorize(req)
      resp      <- client.expectOr[Array[Byte]](authedReq)(onError)
      resp <- F.delay(readFromArray[MessageIds](resp)).onError { case _ =>
=======
      authedReq <- requestAuthorizer.authorize(req)
      resp      <- client.expectOr[Array[Byte]](authedReq)(onError)
      decoded <- Sync[F].delay(readFromArray[MessageIds](resp)).onError { case _ =>
>>>>>>> 04b2c8ff
        Logger[F].error(s"Publish response from PubSub was invalid. Body: ${new String(resp)}")
      }
    } yield decoded.messageIds
  }

  @inline
  private def recordToMessage(record: Model.Record[A]): F[Message] =
    MessageEncoder[A]
      .encode(record.data)
      .map(toMessage(_, record.uniqueId, record.attributes))
      .liftTo[F]

  @inline
  private def toMessage(bytes: Array[Byte], uniqueId: String, attributes: Map[String, String]): Message =
    Message(
      data = Base64.getEncoder.encodeToString(bytes),
      messageId = uniqueId,
      attributes = attributes
    )

  @inline
  private def onError(resp: Response[F]): F[Throwable] =
    resp.as[String].map(FailedRequestToPubsub(resp.status, _))
}

private[http] object DefaultHttpPublisher {

  def resource[F[_]: Async: Logger, A: MessageEncoder](
    projectId: Model.ProjectId,
    topic: Model.Topic,
    serviceAccountPath: Option[String],
    config: PubsubHttpProducerConfig[F],
    httpClient: Client[F]
  ): Resource[F, PubsubProducer[F, A]] =
    for {
      tokenProvider <-
<<<<<<< HEAD
        if (config.isEmulator) Resource.pure(DefaultTokenProvider.noAuth)
=======
        if (config.isEmulator) Resource.pure[F, TokenProvider[F]](DefaultTokenProvider.noAuth)
>>>>>>> 04b2c8ff
        else
          serviceAccountPath.fold(
            CachedTokenProvider
              .resource(
                DefaultTokenProvider.instanceMetadata(httpClient),
<<<<<<< HEAD
                // GCP metadata endpoint caches tokens for 5 minutes until expiry.
=======
                // GCP metadata endpoint caches tokens until 5 minutes before expiry.
>>>>>>> 04b2c8ff
                // Wait until 4 minutes before expiry to refresh the token in this library. That should ensure a new
                // token will be provided and have no risk of any requests using an expired token.
                // See: https://cloud.google.com/compute/docs/access/create-enable-service-accounts-for-instances#applications
                // "The metadata server caches access tokens until they have 5 minutes of remaining time before they expire."
<<<<<<< HEAD
                4.minutes,
=======
                safetyPeriod = 4.minutes,
>>>>>>> 04b2c8ff
                backgroundFailureHook = config.onTokenRetriesExhausted,
                onNewToken = config.onTokenRefreshSuccess.map(onRefreshSuccess =>
                  (_: AccessToken, _: FiniteDuration) => onRefreshSuccess
                ),
              )
          )(path =>
            for {
              tokenProvider <- Resource.eval(DefaultTokenProvider.google(path, httpClient))
              accessTokenRefEffect <- RefreshableEffect.createRetryResource(
                refresh = tokenProvider.accessToken,
                refreshInterval = config.oauthTokenRefreshInterval,
                onRefreshSuccess = config.onTokenRefreshSuccess.getOrElse(Applicative[F].unit),
                onRefreshError = config.onTokenRefreshError,
                retryDelay = config.oauthTokenFailureRetryDelay,
                retryNextDelay = config.oauthTokenFailureRetryNextDelay,
                retryMaxAttempts = config.oauthTokenFailureRetryMaxAttempts,
                onRetriesExhausted = config.onTokenRetriesExhausted,
              )
<<<<<<< HEAD
            } yield new TokenProvider[F] {
              override val accessToken: F[AccessToken] = accessTokenRefEffect.value
            }
=======
            } yield TokenProvider.instance(accessTokenRefEffect.value)
>>>>>>> 04b2c8ff
          )
    } yield new DefaultHttpPublisher[F, A](
      baseApiUrl = createBaseApiUri(projectId, topic, config),
      client = httpClient,
      requestAuthorizer = RequestAuthorizer.tokenProvider(tokenProvider),
    )

  def createBaseApiUri[F[_]](
    projectId: Model.ProjectId,
    topic: Model.Topic,
    config: PubsubHttpProducerConfig[F]
  ): Uri =
    Uri(
      scheme = Option(if (config.port == 443) Uri.Scheme.https else Uri.Scheme.http),
      authority = Option(Uri.Authority(host = RegName(config.host), port = Option(config.port))),
      path = Uri.Path.unsafeFromString(s"/v1/projects/${projectId.value}/topics/${topic.value}")
    )

  case class Message(
    data: String,
    messageId: String,
    attributes: Map[String, String]
  )

  case class MessageBundle[G[_]](
    messages: G[Message]
  )

  case class MessageIds(
    messageIds: List[MessageId]
  )

  implicit final def foldableMessagesCodec[G[_]](implicit G: Foldable[G]): JsonValueCodec[G[Message]] =
    new JsonValueCodec[G[Message]] {
      override def decodeValue(in: JsonReader, default: G[Message]): G[Message] = ???

      override def encodeValue(x: G[Message], out: JsonWriter): Unit = {
        out.writeArrayStart()
        x.foreach(MessageCodec.encodeValue(_, out))
        out.writeArrayEnd()
      }

      override def nullValue: G[Message] = ???
    }

  implicit final val MessageCodec: JsonValueCodec[Message] =
    JsonCodecMaker.make[Message](CodecMakerConfig)

  implicit final def messageBundleCodec[G[_]: Foldable]: JsonValueCodec[MessageBundle[G]] =
    JsonCodecMaker.make[MessageBundle[G]](CodecMakerConfig)

  implicit final val MessageIdsCodec: JsonValueCodec[MessageIds] =
    JsonCodecMaker.make[MessageIds](CodecMakerConfig)

  case class FailedRequestToPubsub(status: Status, response: String)
      extends Throwable(s"Failed request to pubsub. Response was: $response")
}<|MERGE_RESOLUTION|>--- conflicted
+++ resolved
@@ -1,11 +1,7 @@
 package com.permutive.pubsub.producer.http.internal
 
-<<<<<<< HEAD
-import java.util.Base64
-=======
->>>>>>> 04b2c8ff
 import alleycats.syntax.foldable._
-import cats.effect.kernel._
+import cats.effect._
 import cats.syntax.all._
 import cats.{Applicative, Foldable, Traverse}
 import com.github.plokhotnyuk.jsoniter_scala.core._
@@ -16,29 +12,21 @@
 import com.permutive.pubsub.producer.encoder.MessageEncoder
 import com.permutive.pubsub.producer.http.PubsubHttpProducerConfig
 import com.permutive.pubsub.producer.{Model, PubsubProducer}
+import io.chrisdavenport.log4cats.Logger
 import org.http4s.Method._
 import org.http4s.Uri._
 import org.http4s._
 import org.http4s.client._
 import org.http4s.client.dsl.Http4sClientDsl
 import org.http4s.headers._
-import org.typelevel.log4cats.Logger
 
-<<<<<<< HEAD
-=======
 import java.util.Base64
->>>>>>> 04b2c8ff
 import scala.concurrent.duration._
 
 private[http] class DefaultHttpPublisher[F[_]: Async: Logger, A: MessageEncoder] private (
   baseApiUrl: Uri,
   client: Client[F],
   requestAuthorizer: RequestAuthorizer[F],
-<<<<<<< HEAD
-)(implicit
-  F: Async[F]
-=======
->>>>>>> 04b2c8ff
 ) extends PubsubProducer[F, A]
     with Http4sClientDsl[F] {
   import DefaultHttpPublisher._
@@ -56,23 +44,15 @@
       resp <- sendHttpRequest(json)
     } yield resp
 
-  private def sendHttpRequest(json: Array[Byte]): F[List[MessageId]] = {
-    val req = POST(json, publishRoute, `Content-Type`(MediaType.application.json))
+  private def sendHttpRequest(json: Array[Byte]): F[List[MessageId]] =
     for {
-<<<<<<< HEAD
       req       <- POST(json, publishRoute, `Content-Type`(MediaType.application.json))
       authedReq <- requestAuthorizer.authorize(req)
       resp      <- client.expectOr[Array[Byte]](authedReq)(onError)
-      resp <- F.delay(readFromArray[MessageIds](resp)).onError { case _ =>
-=======
-      authedReq <- requestAuthorizer.authorize(req)
-      resp      <- client.expectOr[Array[Byte]](authedReq)(onError)
       decoded <- Sync[F].delay(readFromArray[MessageIds](resp)).onError { case _ =>
->>>>>>> 04b2c8ff
         Logger[F].error(s"Publish response from PubSub was invalid. Body: ${new String(resp)}")
       }
     } yield decoded.messageIds
-  }
 
   @inline
   private def recordToMessage(record: Model.Record[A]): F[Message] =
@@ -96,7 +76,7 @@
 
 private[http] object DefaultHttpPublisher {
 
-  def resource[F[_]: Async: Logger, A: MessageEncoder](
+  def resource[F[_]: Concurrent: Timer: Logger, A: MessageEncoder](
     projectId: Model.ProjectId,
     topic: Model.Topic,
     serviceAccountPath: Option[String],
@@ -105,30 +85,18 @@
   ): Resource[F, PubsubProducer[F, A]] =
     for {
       tokenProvider <-
-<<<<<<< HEAD
         if (config.isEmulator) Resource.pure(DefaultTokenProvider.noAuth)
-=======
-        if (config.isEmulator) Resource.pure[F, TokenProvider[F]](DefaultTokenProvider.noAuth)
->>>>>>> 04b2c8ff
         else
           serviceAccountPath.fold(
             CachedTokenProvider
               .resource(
                 DefaultTokenProvider.instanceMetadata(httpClient),
-<<<<<<< HEAD
-                // GCP metadata endpoint caches tokens for 5 minutes until expiry.
-=======
                 // GCP metadata endpoint caches tokens until 5 minutes before expiry.
->>>>>>> 04b2c8ff
                 // Wait until 4 minutes before expiry to refresh the token in this library. That should ensure a new
                 // token will be provided and have no risk of any requests using an expired token.
                 // See: https://cloud.google.com/compute/docs/access/create-enable-service-accounts-for-instances#applications
                 // "The metadata server caches access tokens until they have 5 minutes of remaining time before they expire."
-<<<<<<< HEAD
-                4.minutes,
-=======
                 safetyPeriod = 4.minutes,
->>>>>>> 04b2c8ff
                 backgroundFailureHook = config.onTokenRetriesExhausted,
                 onNewToken = config.onTokenRefreshSuccess.map(onRefreshSuccess =>
                   (_: AccessToken, _: FiniteDuration) => onRefreshSuccess
@@ -147,13 +115,7 @@
                 retryMaxAttempts = config.oauthTokenFailureRetryMaxAttempts,
                 onRetriesExhausted = config.onTokenRetriesExhausted,
               )
-<<<<<<< HEAD
-            } yield new TokenProvider[F] {
-              override val accessToken: F[AccessToken] = accessTokenRefEffect.value
-            }
-=======
             } yield TokenProvider.instance(accessTokenRefEffect.value)
->>>>>>> 04b2c8ff
           )
     } yield new DefaultHttpPublisher[F, A](
       baseApiUrl = createBaseApiUri(projectId, topic, config),
@@ -169,7 +131,7 @@
     Uri(
       scheme = Option(if (config.port == 443) Uri.Scheme.https else Uri.Scheme.http),
       authority = Option(Uri.Authority(host = RegName(config.host), port = Option(config.port))),
-      path = Uri.Path.unsafeFromString(s"/v1/projects/${projectId.value}/topics/${topic.value}")
+      path = s"/v1/projects/${projectId.value}/topics/${topic.value}"
     )
 
   case class Message(
