package com.permutive.pubsub.http.util

import cats.MonadError
<<<<<<< HEAD
import cats.effect.concurrent.Ref
import cats.effect.syntax.concurrent._
import cats.effect.{Concurrent, Resource, Sync, Timer}
import cats.syntax.applicativeError._
import cats.syntax.flatMap._
import cats.syntax.functor._
=======
import cats.effect.kernel.{Ref, Resource, Temporal}
import cats.effect.syntax.all._
import cats.syntax.all._
>>>>>>> 04b2c8ff
import fs2.Stream

import scala.concurrent.duration.FiniteDuration

/**
  * Represents a value of type `A` with effects in `F` which is refreshed.
  *
  * Refreshing can be cancelled by evaluating `cancelToken`.
  *
  * Implementation is backed by a `cats-effect` `Ref` so evaluating the value is fast.
  */
final class RefreshableEffect[F[_], A] private (val value: F[A], val cancelToken: F[Unit])

object RefreshableEffect {

  /**
    * Create a refreshable effect which exposes the result of `refresh`, retries
    * if refreshing the value fails.
    *
    * @param refreshInterval    how frequently to refresh the value
    * @param onRefreshError     what to do if refreshing the value fails, error is always rethrown
    * @param onRefreshSuccess   what to do when the value is successfully refresh, errors are ignored
    * @param retryDelay         duration of delay before the first retry
    * @param retryNextDelay     what value to delay before the next retry
    * @param retryMaxAttempts   how many attempts to make before failing with last error
    * @param onRetriesExhausted what to do if retrying to refresh the value fails, up to user handle failing their service
    */
  def createRetryResource[F[_]: Temporal, A](
    refresh: F[A],
    refreshInterval: FiniteDuration,
    onRefreshSuccess: F[Unit],
    onRefreshError: PartialFunction[Throwable, F[Unit]],
    retryDelay: FiniteDuration,
    retryNextDelay: FiniteDuration => FiniteDuration,
    retryMaxAttempts: Int,
    onRetriesExhausted: PartialFunction[Throwable, F[Unit]],
  ): Resource[F, RefreshableEffect[F, A]] = {
    val updateRef: Ref[F, A] => F[Unit] =
      ref =>
        retry(
          updateUnhandled(refresh, ref, onRefreshSuccess).onError(onRefreshError),
          retryDelay,
          retryNextDelay,
          retryMaxAttempts,
        ).onError(onRetriesExhausted).attempt.void // Swallow errors entirely, retry will loop around again

    Resource.make(createAndSchedule(refresh, refreshInterval, updateRef))(_.cancelToken)
  }

  private def createAndSchedule[F[_]: Temporal, A](
    refresh: F[A],
    refreshInterval: FiniteDuration,
    updateRef: Ref[F, A] => F[Unit],
  ): F[RefreshableEffect[F, A]] =
    for {
      initial <- refresh
      ref     <- Ref.of(initial)
      fiber   <- scheduleRefresh(updateRef(ref), refreshInterval).start
    } yield new RefreshableEffect[F, A](ref.get, fiber.cancel)

  private def scheduleRefresh[F[_]: Temporal, A](
    refreshEffect: F[Unit],
    refreshInterval: FiniteDuration,
  ): F[Unit] =
    Stream
      .fixedRate(refreshInterval) // Same frequency regardless of time to evaluate refresh
      .evalMap(_ => refreshEffect)
      .compile
      .drain

  private def updateUnhandled[F[_], A](refresh: F[A], ref: Ref[F, A], onRefreshSuccess: F[Unit])(implicit
    ME: MonadError[F, Throwable]
  ): F[Unit] =
    for {
      refreshed <- refresh
      _         <- ref.set(refreshed)
      _         <- onRefreshSuccess.attempt // Ignore exceptions in success callback
    } yield ()

  private def retry[F[_]: Temporal, A](
    refreshEffect: F[Unit],
    retryDelay: FiniteDuration,
    retryNextDelay: FiniteDuration => FiniteDuration,
    retryMaxAttempts: Int,
  ): F[Unit] =
    if (retryMaxAttempts < 1)
      refreshEffect
    else
      Stream
        .retry(
          refreshEffect,
          retryDelay,
          retryNextDelay,
          retryMaxAttempts,
        )
        .compile
        .lastOrError

}<|MERGE_RESOLUTION|>--- conflicted
+++ resolved
@@ -1,18 +1,10 @@
 package com.permutive.pubsub.http.util
 
 import cats.MonadError
-<<<<<<< HEAD
 import cats.effect.concurrent.Ref
-import cats.effect.syntax.concurrent._
+import cats.effect.syntax.all._
 import cats.effect.{Concurrent, Resource, Sync, Timer}
-import cats.syntax.applicativeError._
-import cats.syntax.flatMap._
-import cats.syntax.functor._
-=======
-import cats.effect.kernel.{Ref, Resource, Temporal}
-import cats.effect.syntax.all._
 import cats.syntax.all._
->>>>>>> 04b2c8ff
 import fs2.Stream
 
 import scala.concurrent.duration.FiniteDuration
@@ -40,7 +32,7 @@
     * @param retryMaxAttempts   how many attempts to make before failing with last error
     * @param onRetriesExhausted what to do if retrying to refresh the value fails, up to user handle failing their service
     */
-  def createRetryResource[F[_]: Temporal, A](
+  def createRetryResource[F[_]: Concurrent: Timer, A](
     refresh: F[A],
     refreshInterval: FiniteDuration,
     onRefreshSuccess: F[Unit],
@@ -62,7 +54,7 @@
     Resource.make(createAndSchedule(refresh, refreshInterval, updateRef))(_.cancelToken)
   }
 
-  private def createAndSchedule[F[_]: Temporal, A](
+  private def createAndSchedule[F[_]: Concurrent: Timer, A](
     refresh: F[A],
     refreshInterval: FiniteDuration,
     updateRef: Ref[F, A] => F[Unit],
@@ -73,7 +65,7 @@
       fiber   <- scheduleRefresh(updateRef(ref), refreshInterval).start
     } yield new RefreshableEffect[F, A](ref.get, fiber.cancel)
 
-  private def scheduleRefresh[F[_]: Temporal, A](
+  private def scheduleRefresh[F[_]: Sync: Timer, A](
     refreshEffect: F[Unit],
     refreshInterval: FiniteDuration,
   ): F[Unit] =
@@ -92,7 +84,7 @@
       _         <- onRefreshSuccess.attempt // Ignore exceptions in success callback
     } yield ()
 
-  private def retry[F[_]: Temporal, A](
+  private def retry[F[_]: Sync: Timer, A](
     refreshEffect: F[Unit],
     retryDelay: FiniteDuration,
     retryNextDelay: FiniteDuration => FiniteDuration,
